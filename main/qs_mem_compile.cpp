/*
    author: Suhas Vittal
    date:   23 September 2025
*/

#include "argparse.h"
#include "generic_io.h"
#include "instruction.h"
#include "compiler/memopt.h"

#include <chrono>
#include <iomanip>

////////////////////////////////////////////////////////////
////////////////////////////////////////////////////////////

template <class T> void
print_stat_line(std::ostream& out, std::string name, T value)
{
    out << std::setw(64) << std::left << name;
    if constexpr (std::is_floating_point<T>::value)
        out << std::setw(12) << std::right << std::fixed << std::setprecision(8) << value;
    else
        out << std::setw(12) << std::right << value;
    out << "\n";
}

////////////////////////////////////////////////////////////
////////////////////////////////////////////////////////////

constexpr int64_t EMIT_IMPL_ID_VISZLAI = static_cast<int64_t>(MEMOPT::EMIT_IMPL_ID::VISZLAI);

int
main(int argc, char** argv)
{
    std::string input_trace_file;
    std::string output_trace_file;
    int64_t inst_limit;
    int64_t cmp_count;
    int64_t print_progress_freq;
    int64_t emit_impl_id;

    bool validate;

    ARGPARSE()
        .required("input-file", "the trace file (with no memory instructions) to compile", input_trace_file)
        .required("output-file", "the output trace file path", output_trace_file)
        .optional("-i", "--inst-limit", "number of instructions to compile", inst_limit, std::numeric_limits<int64_t>::max())
        .optional("-c", "--cmp-count", "number of surface codes within compute to assume", cmp_count, 4)
        .optional("-pp", "--print-progress", "print progress frequency", print_progress_freq, 100000)
        .optional("-e", "--emit-impl", "emit implementation", emit_impl_id, EMIT_IMPL_ID_VISZLAI)
        .optional("", "--validate", "validate the schedule", validate, false)
        .parse(argc, argv);

    MEMOPT::EMIT_IMPL_ID emit_impl = static_cast<MEMOPT::EMIT_IMPL_ID>(emit_impl_id);

    // read the file:
    generic_strm_type istrm, ostrm;

    generic_strm_open(istrm, input_trace_file, "rb");
    generic_strm_open(ostrm, output_trace_file, "wb");

    // Start timing the compilation
    auto compile_start = std::chrono::high_resolution_clock::now();

    MEMOPT compiler(cmp_count, emit_impl, print_progress_freq);
    compiler.run(istrm, ostrm, inst_limit);

    // End timing the compilation
    auto compile_end = std::chrono::high_resolution_clock::now();

    generic_strm_close(istrm);
    generic_strm_close(ostrm);

    // Calculate compilation time in seconds
    auto compile_duration = std::chrono::duration_cast<std::chrono::microseconds>(compile_end - compile_start);
    double compile_time_seconds = compile_duration.count() / 1000000.0;

    double compute_intensity = static_cast<double>(compiler.s_unrolled_inst_done) 
                                    / static_cast<double>(compiler.s_memory_instructions_added);
    double mean_rref_interval = static_cast<double>(compiler.s_total_rref) / static_cast<double>(compiler.s_num_rref);

    uint64_t near_rref = std::reduce(compiler.s_rref_histogram.begin(), 
                                        compiler.s_rref_histogram.begin()+4, 
                                        uint64_t{0});

    print_stat_line(std::cout, "INST_DONE", compiler.s_inst_done);
    print_stat_line(std::cout, "UNROLLED_INST_DONE", compiler.s_unrolled_inst_done);
    print_stat_line(std::cout, "MEMORY_INSTRUCTIONS", compiler.s_memory_instructions_added);
    print_stat_line(std::cout, "MEMORY_PREFETCHES", compiler.s_memory_prefetches_added);
    print_stat_line(std::cout, "EMISSION_CALLS", compiler.s_emission_calls);
    print_stat_line(std::cout, "TOTAL_TIMESTEPS", compiler.s_timestep);

    print_stat_line(std::cout, "COMPUTE_INTENSITY", compute_intensity);
<<<<<<< HEAD
    print_stat_line(std::cout, "COMPILE_TIME", compile_time_seconds);
=======
    print_stat_line(std::cout, "MEAN_RREF_INTERVAL", mean_rref_interval);
    print_stat_line(std::cout, "NEAR_IMMEDIATE_RREF", near_rref);

    std::cout << "RREF_HISTOGRAM\n";
    for (size_t i = 0; i < compiler.s_rref_histogram.size(); i++)
    {
        print_stat_line(std::cout, "\tRREF=" + std::to_string(i+1), compiler.s_rref_histogram[i]);
    }
>>>>>>> 37ed94d0
    
    // validate schedule:
    if (validate)
    {
        generic_strm_type gt_istrm, test_istrm;
        generic_strm_open(gt_istrm, input_trace_file, "rb");
        generic_strm_open(test_istrm, output_trace_file, "rb");

        if (validate_schedule(gt_istrm, test_istrm, cmp_count))
            std::cout << "SCHEDULE VALIDATED\n";
        else
            std::cout << "SCHEDULE INVALID\n";
    }

    return 0;
}

////////////////////////////////////////////////////////////
////////////////////////////////////////////////////////////<|MERGE_RESOLUTION|>--- conflicted
+++ resolved
@@ -91,10 +91,9 @@
     print_stat_line(std::cout, "EMISSION_CALLS", compiler.s_emission_calls);
     print_stat_line(std::cout, "TOTAL_TIMESTEPS", compiler.s_timestep);
 
+    print_stat_line(std::cout, "COMPILE_TIME", compile_time_seconds);
     print_stat_line(std::cout, "COMPUTE_INTENSITY", compute_intensity);
-<<<<<<< HEAD
-    print_stat_line(std::cout, "COMPILE_TIME", compile_time_seconds);
-=======
+
     print_stat_line(std::cout, "MEAN_RREF_INTERVAL", mean_rref_interval);
     print_stat_line(std::cout, "NEAR_IMMEDIATE_RREF", near_rref);
 
@@ -103,7 +102,6 @@
     {
         print_stat_line(std::cout, "\tRREF=" + std::to_string(i+1), compiler.s_rref_histogram[i]);
     }
->>>>>>> 37ed94d0
     
     // validate schedule:
     if (validate)
